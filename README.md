--- conflicted
+++ resolved
@@ -6,17 +6,6 @@
 transportation, virtual machine provisioning in data centers, and asset
 management in finance. Besides RL, it also supports other planning/decision mechanisms, such as
 [Operations Research](https://en.wikipedia.org/wiki/Operations_research).
-<<<<<<< HEAD
-=======
-
-Key Components of MARO:
-
-- Simulation toolkit: it provides some predefined scenarios, and the reusable wheels for building new scenarios.
-- RL toolkit: it provides a full-stack abstraction for RL, such as agent manager, agent, RL algorithms, learner, actor, and various shapers.
-- Distributed toolkit: it provides distributed communication components, interface of user-defined functions for message auto-handling, cluster provision, and job orchestration.
-
-![MARO Key Components](./docs/source/images/maro_overview.svg)
->>>>>>> 70caa85e
 
 Key Components of MARO:
 
