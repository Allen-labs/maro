--- conflicted
+++ resolved
@@ -67,10 +67,6 @@
             optimize all parameters of the model. If it is a dictionary, for each `(key, value)` pair, an optimizer
             specified by `value` will be created for the internal stack named `key`. Defaults to None.
     """
-<<<<<<< HEAD
-    def __init__(self, *task_modules: LearningModule, shared_module: LearningModule = None):
-        self.validate_dims(*task_modules, shared_module=shared_module)
-=======
     def __init__(
         self, 
         *task_stacks: NNStack, 
@@ -78,7 +74,6 @@
         optimizer_options: Union[OptimizerOptions, Dict[str, OptimizerOptions]] = None
     ):
         self.validate_dims(*task_stacks, shared_stack=shared_stack)
->>>>>>> 8df04f6f
         super().__init__()
         self._stack_dict = {stack.name: stack for stack in task_stacks} 
         # shared stack
