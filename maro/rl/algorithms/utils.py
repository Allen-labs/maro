# Copyright (c) Microsoft Corporation.
# Licensed under the MIT license.

from enum import Enum
from functools import wraps

import numpy as np
import torch

from maro.utils.exception.rl_toolkit_exception import UnrecognizedTaskError

device = torch.device("cuda" if torch.cuda.is_available() else "cpu")


def validate_task_names(task_enum: Enum):
    def decorator(init_func):
        @wraps(init_func)
        def wrapper(self, model, config):
            recognized_task_names = set(member.value for member in task_enum)
            model_task_names = set(model.task_names)
            if len(model_task_names) > 1 and model_task_names != recognized_task_names:
                raise UnrecognizedTaskError(f"Expected task names {recognized_task_names}, got {model_task_names}")

            init_func(self, model, config)

        return wrapper

    return decorator


def to_device(init_func):
    @wraps(init_func)
    def wrapper(self, model, config):
        init_func(self, model.to(device), config)

    return wrapper


def preprocess(func):
    @wraps(func)
    def wrapper(*args, **kwargs):
        converted_args = [
            torch.from_numpy(arg).to(device) if isinstance(arg, np.ndarray) else arg for arg in args
        ]
        converted_kwargs = {
            kw: torch.from_numpy(arg).to(device) if isinstance(arg, np.ndarray) else arg
            for kw, arg in kwargs.items()
        }
        return func(*converted_args, **converted_kwargs)

    return wrapper


<<<<<<< HEAD
=======
def expand_dim(func):
    @wraps(func)
    def wrapper(self, state, **kwargs):
        if isinstance(state, np.ndarray):
            state = torch.from_numpy(state).to(device)
        if len(state.shape) == 1:
            state = state.unsqueeze(dim=0)
        return func(self, state, **kwargs)

    return wrapper
>>>>>>> b1a77ac3
<|MERGE_RESOLUTION|>--- conflicted
+++ resolved
@@ -51,8 +51,6 @@
     return wrapper
 
 
-<<<<<<< HEAD
-=======
 def expand_dim(func):
     @wraps(func)
     def wrapper(self, state, **kwargs):
@@ -62,5 +60,4 @@
             state = state.unsqueeze(dim=0)
         return func(self, state, **kwargs)
 
-    return wrapper
->>>>>>> b1a77ac3
+    return wrapper