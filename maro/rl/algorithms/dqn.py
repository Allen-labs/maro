--- conflicted
+++ resolved
@@ -5,20 +5,12 @@
 
 import numpy as np
 
-<<<<<<< HEAD
 
-from maro.rl.models.learning_model import LearningModel
+from maro.rl.models.learning_model import LearningModuleManager
 
 from .abs_algorithm import AbsAlgorithm
 from .utils import expand_dim, preprocess, to_device, validate_task_names
 
-=======
-from maro.rl.algorithms.abs_algorithm import AbsAlgorithm
-from maro.rl.models.learning_model import LearningModuleManager
-
-from .utils import expand_dim, preprocess, to_device, validate_task_names
-
->>>>>>> af321561
 
 class DuelingDQNTask(Enum):
     STATE_VALUE = "state_value"
@@ -43,13 +35,8 @@
             method. Defaults to False.
     """
     __slots__ = [
-<<<<<<< HEAD
-        "num_actions", "reward_decay", "loss_func", "target_update_frequency", "tau", "is_double",
-        "advantage_mode", "per_sample_td_error_enabled"
-=======
         "reward_decay", "loss_func", "target_update_frequency", "epsilon", "tau", "is_double", "advantage_mode",
         "per_sample_td_error_enabled"
->>>>>>> af321561
     ]
 
     def __init__(
@@ -79,42 +66,27 @@
     See https://web.stanford.edu/class/psych209/Readings/MnihEtAlHassibis15NatureControlDeepRL.pdf for details.
 
     Args:
-<<<<<<< HEAD
-        model (LearningModel): Q-value model.
+        model (LearningModuleManager): Q-value model.
         config: Configuration for DQN algorithm.
     """
     @validate_task_names(DuelingDQNTask)
     @to_device
-    def __init__(self, model: LearningModel, config: DQNConfig):
-        super().__init__(model, config)
-        self._target_model = model.copy() if model.is_trainable else None
-=======
-        model (LearningModuleManager): Q-value model.
-        config: Configuration for DQN algorithm.
-    """
-    @to_device
-    @validate_task_names(DuelingDQNTask)
     def __init__(self, model: LearningModuleManager, config: DQNConfig):
         super().__init__(model, config)
         if isinstance(self._model.output_dim, int):
             self._num_actions = self._model.output_dim
         else:
             self._num_actions = self._model.output_dim[DuelingDQNTask.ADVANTAGE.value]
->>>>>>> af321561
         self._training_counter = 0
         self._target_model = model.copy() if model.is_trainable else None
+        self._training_counter = 0
 
     @expand_dim
     def choose_action(self, state: np.ndarray):
-<<<<<<< HEAD
-        q_values = self._get_q_values(self._model, state, is_training=False)
-        return q_values.argmax(dim=1).item()
-=======
         if np.random.random() < self._config.epsilon:
             return np.random.choice(self._num_actions)
         else:
             return self._get_q_values(self._model, state, is_training=False).argmax(dim=1).data
->>>>>>> af321561
 
     def _get_q_values(self, model, states, is_training: bool = True):
         if self._config.advantage_mode is not None:
@@ -152,13 +124,8 @@
         self._training_counter += 1
         if self._training_counter % self._config.target_update_frequency == 0:
             self._target_model.soft_update(self._model, self._config.tau)
-<<<<<<< HEAD
-
-        return loss.detach().numpy()
-=======
 
         return loss.detach().numpy()
 
     def set_exploration_params(self, epsilon):
-        self._config.epsilon = epsilon
->>>>>>> af321561
+        self._config.epsilon = epsilon