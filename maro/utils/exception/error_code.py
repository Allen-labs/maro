--- conflicted
+++ resolved
@@ -41,11 +41,8 @@
     4004: "Store Misalignment",
     4005: "Invalid Episode",
     4006: "Infinite Training Loop",
-<<<<<<< HEAD
     4007: "Missing Optimizer",
     4008: "Unrecognized Task",
-    4009: "Unchainable Modules"
-=======
+    4009: "Unchainable Modules",
     4010: "Missing Exploration Parameters"
->>>>>>> 5d011490
 }