# Copyright (c) Microsoft Corporation.
# Licensed under the MIT license.


ERROR_CODE = {
    # Error code table for the MARO system.
    # 1000-1999: Error code for the communication module.
    1000: "MARO Internal Error",
    1001: "Redis Connection Error",
    1002: "Proxy Peers Missing Error",
    1003: "Redis Information Uncompleted Error",
    1004: "Peers Connection Error",
    1005: "Driver Send Error",
    1006: "Driver Receive Error",
    1007: "Message Session Type Error",
    1008: "Conditional Event Syntax Error",
    1009: "Driver Type Error",

    # data lib
    2000: "Meta does not contain timestamp field",
    2001: "Invalid vessel parking duration time, it must large than 0, please check",

    # backends
    2100: "Invalid parameter to get attribute value, please use tuple, list or slice instead",
    2101: "Invalid parameter to set attribute value",
    2102: "Cannot set value for frame fields directly if slot number more than 1, please use slice interface instead",

    # simulator
    2200: "Cannot find specified business engine",

    # 3000-3999: Error code for CLI
    3000: "CLI Internal Error",
    3001: "Command Error",
    3002: "Parsing Error",
    3003: "Deployment Error",

    # 4000-4999: Error codes for RL toolkit
    4001: "Unsupported Agent Mode",
    4002: "Missing Shaper",
    4003: "Wrong Agent Manager Mode",
<<<<<<< HEAD
    4004: "Wrong Agent Mode",
    4005: "Store Misalignment Error"
=======
    4004: "Store Misalignment Error",
    4005: "Invalid Episode",
    4006: "Infinite Training Loop"
>>>>>>> 1d5d6954
}<|MERGE_RESOLUTION|>--- conflicted
+++ resolved
@@ -38,12 +38,7 @@
     4001: "Unsupported Agent Mode",
     4002: "Missing Shaper",
     4003: "Wrong Agent Manager Mode",
-<<<<<<< HEAD
-    4004: "Wrong Agent Mode",
-    4005: "Store Misalignment Error"
-=======
     4004: "Store Misalignment Error",
     4005: "Invalid Episode",
     4006: "Infinite Training Loop"
->>>>>>> 1d5d6954
 }