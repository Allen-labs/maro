--- conflicted
+++ resolved
@@ -5,7 +5,7 @@
 from torch.optim import RMSprop
 
 from maro.rl import (
-    DQN, ColumnBasedStore, DQNHyperParams, FullyConnectedBlock, SingleHeadLearningModel, SimpleAgentManager
+    ColumnBasedStore, DQN, DQNHyperParams, FullyConnectedBlock, SimpleAgentManager, SingleHeadLearningModel
 )
 from maro.utils import set_seeds
 
@@ -17,25 +17,15 @@
     set_seeds(config.seed)
     agent_dict = {}
     for agent_id in agent_id_list:
-<<<<<<< HEAD
-        q_model = LearningModel(
-            FullyConnectedNet(
-=======
-        eval_model = SingleHeadLearningModel(
+        q_model = SingleHeadLearningModel(
             [FullyConnectedBlock(
->>>>>>> 6bace61b
                 name=f'{agent_id}.policy',
                 input_dim=config.algorithm.input_dim,
                 output_dim=num_actions,
                 activation=nn.LeakyReLU,
-<<<<<<< HEAD
-                **config.algorithm.model
-            )
-=======
                 is_head=True,
                 **config.algorithm.model
             )]
->>>>>>> 6bace61b
         )
 
         algorithm = DQN(
