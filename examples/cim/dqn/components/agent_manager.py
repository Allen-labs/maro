--- conflicted
+++ resolved
@@ -33,12 +33,8 @@
             LearningModel(q_net, optimizer_options=OptimizerOptions(cls=RMSprop, params=config.algorithm.optimizer)),
             DQNConfig(**config.algorithm.config, loss_cls=nn.SmoothL1Loss)
         )
-<<<<<<< HEAD
 
         agent_dict[agent_id] = DQNAgent(
-=======
-        agent_dict[agent_id] = CIMAgent(
->>>>>>> 8df04f6f
             agent_id, algorithm, ColumnBasedStore(**config.experience_pool),
             **config.training_loop_parameters
         )
