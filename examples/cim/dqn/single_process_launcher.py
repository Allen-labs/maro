# Copyright (c) Microsoft Corporation.
# Licensed under the MIT license.

import os

import numpy as np

from maro.simulator import Env
<<<<<<< HEAD
from maro.rl import SimpleLearner, SimpleActor, AgentMode, AgentManagerMode, KStepExperienceShaper, \
    TwoPhaseLinearExplorer
from maro.utils import Logger

from components.action_shaper import CIMActionShaper
from components.agent_manager import create_dqn_agents, DQNAgentManager
from components.config import config
=======
from maro.rl import AgentManagerMode, MaxDeltaEarlyStoppingChecker, KStepExperienceShaper, SimpleLearner, SimpleActor, \
    TwoPhaseLinearExplorer
from maro.utils import Logger, convert_dottable

from components.action_shaper import CIMActionShaper
from components.agent_manager import create_dqn_agents, DQNAgentManager
from components.config import set_input_dim
>>>>>>> 1d5d6954
from components.experience_shaper import TruncatedExperienceShaper
from components.state_shaper import CIMStateShaper


def launch(config):
    # First determine the input dimension and add it to the config.
    set_input_dim(config)
    config = convert_dottable(config)
    # Step 1: Initialize a CIM environment for using a toy dataset.
    env = Env(config.env.scenario, config.env.topology, durations=config.env.durations)
    agent_id_list = [str(agent_id) for agent_id in env.agent_idx_list]

    # Step 2: Create state, action and experience shapers. We also need to create an explorer here due to the
    # greedy nature of the DQN algorithm.
    state_shaper = CIMStateShaper(**config.state_shaping)
    action_shaper = CIMActionShaper(action_space=list(np.linspace(-1.0, 1.0, config.agents.algorithm.num_actions)))
    if config.experience_shaping.type == "truncated":
        experience_shaper = TruncatedExperienceShaper(**config.experience_shaping.truncated)
    else:
        experience_shaper = KStepExperienceShaper(
            reward_func=lambda mt: 1-mt["container_shortage"]/mt["order_requirements"],
            **config.experience_shaping.k_step
        )

<<<<<<< HEAD
    exploration_config = {
        "epsilon_range_dict": {"_all_": config.exploration.epsilon_range},
        "split_point_dict": {"_all_": config.exploration.split_point},
        "with_cache": config.exploration.with_cache
    }
    explorer = TwoPhaseLinearExplorer(agent_id_list, config.general.total_training_episodes, **exploration_config)

    # Step 3: create an agent manager.
    agent_manager = DQNAgentManager(
        name="cim_learner",
        mode=AgentManagerMode.TRAIN_INFERENCE,
        agent_dict=create_dqn_agents(agent_id_list, AgentMode.TRAIN_INFERENCE, config.agents),
        state_shaper=state_shaper,
        action_shaper=action_shaper,
        experience_shaper=experience_shaper,
        explorer=explorer
=======
    # Step 3: Create agents and an agent manager.
    agent_manager = DQNAgentManager(
        name="cim_learner",
        mode=AgentManagerMode.TRAIN_INFERENCE,
        agent_dict=create_dqn_agents(agent_id_list, config.agents),
        state_shaper=state_shaper,
        action_shaper=action_shaper,
        experience_shaper=experience_shaper
>>>>>>> 1d5d6954
    )

    # Step 4: Create an actor and a learner to start the training process.
    early_stopping_checker = MaxDeltaEarlyStoppingChecker(
        last_k=config.general.early_stopping.last_k,
        threshold=config.general.early_stopping.threshold
    )
    actor = SimpleActor(env=env, inference_agents=agent_manager)
    learner = SimpleLearner(
<<<<<<< HEAD
        trainable_agents=agent_manager, actor=actor,
        logger=Logger("single_host_cim_learner", auto_timestamp=False)
    )
    learner.train(total_episodes=config.general.total_training_episodes)
=======
        trainable_agents=agent_manager,
        actor=actor,
        explorer=TwoPhaseLinearExplorer(**config.exploration),
        logger=Logger("single_host_cim_learner", auto_timestamp=False)
    )
    learner.train(
        max_episode=config.general.max_episode,
        early_stopping_checker=early_stopping_checker,
        warmup_ep=config.general.early_stopping.warmup_ep,
        early_stopping_metric_func=lambda x: 1 - x["container_shortage"] / x["order_requirements"],
    )
>>>>>>> 1d5d6954
    learner.test()
    learner.dump_models(os.path.join(os.getcwd(), "models"))
    learner.exit()


if __name__ == "__main__":
    from components.config import config
    launch(config)<|MERGE_RESOLUTION|>--- conflicted
+++ resolved
@@ -6,15 +6,7 @@
 import numpy as np
 
 from maro.simulator import Env
-<<<<<<< HEAD
-from maro.rl import SimpleLearner, SimpleActor, AgentMode, AgentManagerMode, KStepExperienceShaper, \
-    TwoPhaseLinearExplorer
-from maro.utils import Logger
 
-from components.action_shaper import CIMActionShaper
-from components.agent_manager import create_dqn_agents, DQNAgentManager
-from components.config import config
-=======
 from maro.rl import AgentManagerMode, MaxDeltaEarlyStoppingChecker, KStepExperienceShaper, SimpleLearner, SimpleActor, \
     TwoPhaseLinearExplorer
 from maro.utils import Logger, convert_dottable
@@ -22,7 +14,6 @@
 from components.action_shaper import CIMActionShaper
 from components.agent_manager import create_dqn_agents, DQNAgentManager
 from components.config import set_input_dim
->>>>>>> 1d5d6954
 from components.experience_shaper import TruncatedExperienceShaper
 from components.state_shaper import CIMStateShaper
 
@@ -47,24 +38,6 @@
             **config.experience_shaping.k_step
         )
 
-<<<<<<< HEAD
-    exploration_config = {
-        "epsilon_range_dict": {"_all_": config.exploration.epsilon_range},
-        "split_point_dict": {"_all_": config.exploration.split_point},
-        "with_cache": config.exploration.with_cache
-    }
-    explorer = TwoPhaseLinearExplorer(agent_id_list, config.general.total_training_episodes, **exploration_config)
-
-    # Step 3: create an agent manager.
-    agent_manager = DQNAgentManager(
-        name="cim_learner",
-        mode=AgentManagerMode.TRAIN_INFERENCE,
-        agent_dict=create_dqn_agents(agent_id_list, AgentMode.TRAIN_INFERENCE, config.agents),
-        state_shaper=state_shaper,
-        action_shaper=action_shaper,
-        experience_shaper=experience_shaper,
-        explorer=explorer
-=======
     # Step 3: Create agents and an agent manager.
     agent_manager = DQNAgentManager(
         name="cim_learner",
@@ -73,7 +46,6 @@
         state_shaper=state_shaper,
         action_shaper=action_shaper,
         experience_shaper=experience_shaper
->>>>>>> 1d5d6954
     )
 
     # Step 4: Create an actor and a learner to start the training process.
@@ -83,12 +55,6 @@
     )
     actor = SimpleActor(env=env, inference_agents=agent_manager)
     learner = SimpleLearner(
-<<<<<<< HEAD
-        trainable_agents=agent_manager, actor=actor,
-        logger=Logger("single_host_cim_learner", auto_timestamp=False)
-    )
-    learner.train(total_episodes=config.general.total_training_episodes)
-=======
         trainable_agents=agent_manager,
         actor=actor,
         explorer=TwoPhaseLinearExplorer(**config.exploration),
@@ -100,7 +66,6 @@
         warmup_ep=config.general.early_stopping.warmup_ep,
         early_stopping_metric_func=lambda x: 1 - x["container_shortage"] / x["order_requirements"],
     )
->>>>>>> 1d5d6954
     learner.test()
     learner.dump_models(os.path.join(os.getcwd(), "models"))
     learner.exit()
