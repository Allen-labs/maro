--- conflicted
+++ resolved
@@ -217,39 +217,7 @@
     "            reward = np.asarray(sample[\"reward\"])\n",
     "            next_state = np.asarray(sample[\"next_state\"])\n",
     "            loss = self._algorithm.train(state, action, reward, next_state)\n",
-<<<<<<< HEAD
-    "            self._experience_pool.update(indexes, {\"loss\": loss})"
-   ]
-  },
-  {
-   "cell_type": "markdown",
-   "metadata": {},
-   "source": [
-    "## [Agent Manager](https://maro.readthedocs.io/en/latest/key_components/rl_toolkit.html#agent-manager)\n",
-    "\n",
-    "The complexities of the environment can be isolated from the learning algorithm by using an AgentManager to manage individual agents. We define a function to create the agents and an agent manager class that implements the ``train`` method where the newly obtained experiences are stored in the agents' experience pools before training, in accordance with the DQN algorithm."
-   ]
-  },
-  {
-   "cell_type": "code",
-   "execution_count": 5,
-   "metadata": {},
-   "outputs": [],
-   "source": [
-    "import io\n",
-    "import yaml\n",
-    "\n",
-    "import torch.nn as nn\n",
-    "from torch.nn.functional import smooth_l1_loss\n",
-    "from torch.optim import RMSprop\n",
-    "\n",
-    "from maro.rl import (\n",
-    "    ColumnBasedStore, DQN, DQNConfig, FullyConnectedBlock, LearningModel, NNStack, OptimizerOptions, SimpleAgentManager\n",
-    ")\n",
-    "from maro.utils import set_seeds\n",
-=======
     "            self._experience_pool.update(indexes, {\"loss\": loss})\n",
->>>>>>> 4da525b3
     "\n",
     "\n",
     "def create_dqn_agents(agent_id_list):\n",
